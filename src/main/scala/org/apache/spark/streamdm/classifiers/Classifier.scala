/*
 * Copyright (C) 2015 Holmes Team at HUAWEI Noah's Ark Lab.
 *
 * Licensed under the Apache License, Version 2.0 (the "License");
 * you may not use this file except in compliance with the License.
 * You may obtain a copy of the License at
 *
 * http://www.apache.org/licenses/LICENSE-2.0
 *
 * Unless required by applicable law or agreed to in writing, software
 * distributed under the License is distributed on an "AS IS" BASIS,
 * WITHOUT WARRANTIES OR CONDITIONS OF ANY KIND, either express or implied.
 * See the License for the specific language governing permissions and
 * limitations under the License.
 *
 */

package org.apache.spark.streamdm.classifiers

import org.apache.spark.streamdm.core._
import org.apache.spark.streaming.dstream._

/**
 * A Classifier trait defines the needed operations on any implemented
 * classifier. It is a subtrait of Learner and it adds a method for predicting
 * the class of and input stream of Examples.
 */
trait Classifier extends Learner with Serializable {

<<<<<<< HEAD
  /** Builds a stream of Examples and predictions based on the algorithm implemented in the classifier,
   * from the stream of instances given for testing.
   *
   * @param input a stream of examples
   * @return a stream of examples and numeric values
=======
  /* Predict the label of the Example stream, given the current Model
   *
   * @param instance the input Example stream 
   * @return a stream of tuples containing the original instance and the
   * predicted value
>>>>>>> 7ad13b72
   */
  def predict(input: DStream[Example]): DStream[(Example, Double)]
}<|MERGE_RESOLUTION|>--- conflicted
+++ resolved
@@ -27,19 +27,11 @@
  */
 trait Classifier extends Learner with Serializable {
 
-<<<<<<< HEAD
-  /** Builds a stream of Examples and predictions based on the algorithm implemented in the classifier,
-   * from the stream of instances given for testing.
-   *
-   * @param input a stream of examples
-   * @return a stream of examples and numeric values
-=======
   /* Predict the label of the Example stream, given the current Model
    *
    * @param instance the input Example stream 
    * @return a stream of tuples containing the original instance and the
    * predicted value
->>>>>>> 7ad13b72
    */
   def predict(input: DStream[Example]): DStream[(Example, Double)]
 }