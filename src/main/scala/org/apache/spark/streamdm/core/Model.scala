/*
 * Copyright (C) 2015 Holmes Team at HUAWEI Noah's Ark Lab.
 *
 * Licensed under the Apache License, Version 2.0 (the "License");
 * you may not use this file except in compliance with the License.
 * You may obtain a copy of the License at
 *
 * http://www.apache.org/licenses/LICENSE-2.0
 *
 * Unless required by applicable law or agreed to in writing, software
 * distributed under the License is distributed on an "AS IS" BASIS,
 * WITHOUT WARRANTIES OR CONDITIONS OF ANY KIND, either express or implied.
 * See the License for the specific language governing permissions and
 * limitations under the License.
 *
 */

package org.apache.spark.streamdm.core

/**
 * A Model trait defines the needed operations on any learning Model. It
<<<<<<< HEAD
 * provides methods for updating the model.
=======
 * provides a method for updating the model.
>>>>>>> 7ad13b72
 */
trait Model extends Serializable {

  type T <: Model

  /**
   * Update the model, depending on the Instance given for training.
   *
   * @param change the example based on which the Model is updated
   * @return the updated Model
   */
  def update(change: Example): T
}<|MERGE_RESOLUTION|>--- conflicted
+++ resolved
@@ -19,11 +19,7 @@
 
 /**
  * A Model trait defines the needed operations on any learning Model. It
-<<<<<<< HEAD
- * provides methods for updating the model.
-=======
  * provides a method for updating the model.
->>>>>>> 7ad13b72
  */
 trait Model extends Serializable {
 
